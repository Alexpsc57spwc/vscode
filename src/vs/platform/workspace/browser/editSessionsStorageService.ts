/*---------------------------------------------------------------------------------------------
 *  Copyright (c) Microsoft Corporation. All rights reserved.
 *  Licensed under the MIT License. See License.txt in the project root for license information.
 *--------------------------------------------------------------------------------------------*/

import { IDisposable } from 'vs/base/common/lifecycle';
import { URI } from 'vs/base/common/uri';
import { Registry } from 'vs/platform/registry/common/platform';

export interface IEditSessionContribution {
<<<<<<< HEAD
	getStateToStore(): unknown;
=======
	/**
	 * Called as part of storing an edit session.
	 * @returns An opaque object representing state that this contribution
	 * knows how to restore. Stored state will be passed back to this
	 * contribution when an edit session is resumed via {@link resumeState}.
	 */
	getStateToStore(): unknown;

	/**
	 *
	 * Called as part of resuming an edit session.
	 * @param state State that this contribution has previously provided in
	 * {@link getStateToStore}.
	 * @param uriResolver A handler capable of converting URIs which may have
	 * originated on another filesystem to URIs which exist in the current
	 * workspace. If no conversion is possible, e.g. because the specified
	 * URI bears no relation to the current workspace, this returns the original
	 * URI that was passed in.
	 */
>>>>>>> 8e853129
	resumeState(state: unknown, uriResolver: (uri: URI) => URI): void;
}

class EditSessionStateRegistryImpl {
	private _registeredEditSessionContributions: Map<string, IEditSessionContribution> = new Map();

	public registerEditSessionsContribution(contributionPoint: string, editSessionsContribution: IEditSessionContribution): IDisposable {
		if (this._registeredEditSessionContributions.has(contributionPoint)) {
			console.warn(`Edit session contribution point with identifier ${contributionPoint} already exists`);
			return { dispose: () => { } };
		}

		this._registeredEditSessionContributions.set(contributionPoint, editSessionsContribution);
		return {
			dispose: () => {
				this._registeredEditSessionContributions.delete(contributionPoint);
			}
		};
	}

	public getEditSessionContributions(): [string, IEditSessionContribution][] {
		return Array.from(this._registeredEditSessionContributions.entries());
	}
}

Registry.add('editSessionStateRegistry', new EditSessionStateRegistryImpl());
export const EditSessionRegistry: EditSessionStateRegistryImpl = Registry.as('editSessionStateRegistry');<|MERGE_RESOLUTION|>--- conflicted
+++ resolved
@@ -8,9 +8,6 @@
 import { Registry } from 'vs/platform/registry/common/platform';
 
 export interface IEditSessionContribution {
-<<<<<<< HEAD
-	getStateToStore(): unknown;
-=======
 	/**
 	 * Called as part of storing an edit session.
 	 * @returns An opaque object representing state that this contribution
@@ -30,7 +27,6 @@
 	 * URI bears no relation to the current workspace, this returns the original
 	 * URI that was passed in.
 	 */
->>>>>>> 8e853129
 	resumeState(state: unknown, uriResolver: (uri: URI) => URI): void;
 }
 
