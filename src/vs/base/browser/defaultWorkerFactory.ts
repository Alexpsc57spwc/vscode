--- conflicted
+++ resolved
@@ -3,11 +3,8 @@
  *  Licensed under the MIT License. See License.txt in the project root for license information.
  *--------------------------------------------------------------------------------------------*/
 
-<<<<<<< HEAD
+import { createTrustedTypesPolicy } from 'vs/base/browser/trustedTypes';
 // ESM-comment-begin
-=======
-import { createTrustedTypesPolicy } from 'vs/base/browser/trustedTypes';
->>>>>>> 25e5a2ad
 import { COI } from 'vs/base/common/network';
 // ESM-comment-end
 import { URI } from 'vs/base/common/uri';
