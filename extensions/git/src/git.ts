--- conflicted
+++ resolved
@@ -12,11 +12,7 @@
 import iconv = require('iconv-lite');
 import * as filetype from 'file-type';
 import { assign, groupBy, IDisposable, toDisposable, dispose, mkdirp, readBytes, detectUnicodeEncoding, Encoding, onceEvent, splitInChunks, Limiter } from './util';
-<<<<<<< HEAD
-import { CancellationToken, Progress, workspace } from 'vscode';
-=======
-import { CancellationToken, Progress, Uri } from 'vscode';
->>>>>>> 9a201aa0
+import { CancellationToken, Progress, Uri, workspace } from 'vscode';
 import { URI } from 'vscode-uri';
 import { detectEncoding } from './encoding';
 import { Ref, RefType, Branch, Remote, GitErrorCodes, LogOptions, Change, Status } from './api/git';
