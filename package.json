{
  "name": "code-oss-dev",
  "version": "1.54.0",
<<<<<<< HEAD
  "distro": "95f5b240383cb89b977a843ba09b27b72cfaf667",
=======
  "distro": "59d93479b4a5c88173a91fec50e348126e94a818",
>>>>>>> 93da1593
  "author": {
    "name": "Microsoft Corporation"
  },
  "license": "MIT",
  "main": "./out/main",
  "private": true,
  "scripts": {
    "test": "mocha",
    "test-browser": "node test/unit/browser/index.js",
    "preinstall": "node build/npm/preinstall.js",
    "postinstall": "node build/npm/postinstall.js",
    "compile": "node --max_old_space_size=4095 ./node_modules/gulp/bin/gulp.js compile",
    "watch": "npm-run-all -lp watch-client watch-extensions",
    "watchd": "deemon yarn watch",
    "watch-webd": "deemon yarn watch-web",
    "kill-watchd": "deemon --kill yarn watch",
    "kill-watch-webd": "deemon --kill yarn watch-web",
    "restart-watchd": "deemon --restart yarn watch",
    "restart-watch-webd": "deemon --restart yarn watch-web",
    "watch-client": "node --max_old_space_size=4095 ./node_modules/gulp/bin/gulp.js watch-client",
    "watch-clientd": "deemon yarn watch-client",
    "kill-watch-clientd": "deemon --kill yarn watch-client",
    "watch-extensions": "node --max_old_space_size=4095 ./node_modules/gulp/bin/gulp.js watch-extensions",
    "watch-extensionsd": "deemon yarn watch-extensions",
    "kill-watch-extensionsd": "deemon --kill yarn watch-extensions",
    "mocha": "mocha test/unit/node/all.js --delay",
    "precommit": "node build/hygiene.js",
    "gulp": "node --max_old_space_size=8192 ./node_modules/gulp/bin/gulp.js",
    "electron": "node build/lib/electron",
    "7z": "7z",
    "update-grammars": "node build/npm/update-all-grammars.js",
    "update-localization-extension": "node build/npm/update-localization-extension.js",
    "smoketest": "cd test/smoke && yarn compile && node test/index.js",
    "smoketest-no-compile": "cd test/smoke && node test/index.js",
    "download-builtin-extensions": "node build/lib/builtInExtensions.js",
    "monaco-compile-check": "tsc -p src/tsconfig.monaco.json --noEmit",
    "tsec-compile-check": "node node_modules/tsec/bin/tsec -p src/tsconfig.tsec.json",
    "valid-layers-check": "node build/lib/layersChecker.js",
    "strict-function-types-watch": "tsc --watch -p src/tsconfig.json --noEmit --strictFunctionTypes",
    "update-distro": "node build/npm/update-distro.js",
    "web": "node resources/web/code-web.js",
    "compile-web": "node --max_old_space_size=4095 ./node_modules/gulp/bin/gulp.js compile-web",
    "watch-web": "node --max_old_space_size=4095 ./node_modules/gulp/bin/gulp.js watch-web",
    "eslint": "node build/eslint",
    "electron-rebuild": "electron-rebuild --arch=arm64 --force --version=11.2.3",
    "playwright-install": "node build/azure-pipelines/common/installPlaywright.js",
    "compile-build": "node --max_old_space_size=4095 ./node_modules/gulp/bin/gulp.js compile-build",
    "compile-extensions-build": "node --max_old_space_size=4095 ./node_modules/gulp/bin/gulp.js compile-extensions-build",
    "minify-vscode": "node --max_old_space_size=4095 ./node_modules/gulp/bin/gulp.js minify-vscode",
    "minify-vscode-reh": "node --max_old_space_size=4095 ./node_modules/gulp/bin/gulp.js minify-vscode-reh",
    "minify-vscode-reh-web": "node --max_old_space_size=4095 ./node_modules/gulp/bin/gulp.js minify-vscode-reh-web",
    "hygiene": "node --max_old_space_size=4095 ./node_modules/gulp/bin/gulp.js hygiene",
    "core-ci": "node --max_old_space_size=4095 ./node_modules/gulp/bin/gulp.js core-ci",
    "extensions-ci": "node --max_old_space_size=4095 ./node_modules/gulp/bin/gulp.js extensions-ci"
  },
  "dependencies": {
    "applicationinsights": "1.0.8",
    "chokidar": "3.5.1",
    "graceful-fs": "4.2.3",
    "http-proxy-agent": "^2.1.0",
    "https-proxy-agent": "^2.2.3",
    "iconv-lite-umd": "0.6.8",
    "jschardet": "2.2.1",
    "keytar": "7.2.0",
    "minimist": "^1.2.5",
    "native-is-elevated": "0.4.1",
    "native-keymap": "2.2.1",
    "native-watchdog": "1.3.0",
    "node-pty": "0.10.0-beta19",
    "spdlog": "^0.11.1",
    "sudo-prompt": "9.1.1",
    "tas-client-umd": "0.1.2",
    "v8-inspect-profiler": "^0.0.20",
    "vscode-nsfw": "1.2.9",
    "vscode-oniguruma": "1.3.1",
    "vscode-proxy-agent": "^0.5.2",
    "vscode-regexpp": "^3.1.0",
    "vscode-ripgrep": "^1.11.1",
    "vscode-sqlite3": "4.0.10",
    "vscode-textmate": "5.2.0",
    "xterm": "4.11.0-beta.3",
    "xterm-addon-search": "0.8.0",
    "xterm-addon-unicode11": "0.3.0-beta.3",
    "xterm-addon-webgl": "0.10.0-beta.2",
    "yauzl": "^2.9.2",
    "yazl": "^2.4.3"
  },
  "devDependencies": {
    "7zip": "0.0.6",
    "@types/applicationinsights": "0.20.0",
    "@types/chokidar": "2.1.3",
    "@types/cookie": "^0.3.3",
    "@types/copy-webpack-plugin": "^6.0.3",
    "@types/cssnano": "^4.0.0",
    "@types/debug": "4.1.5",
    "@types/graceful-fs": "4.1.2",
    "@types/gulp-postcss": "^8.0.0",
    "@types/http-proxy-agent": "^2.0.1",
    "@types/keytar": "^4.4.0",
    "@types/minimist": "^1.2.1",
    "@types/mocha": "^8.2.0",
    "@types/node": "^12.19.9",
    "@types/sinon": "^1.16.36",
    "@types/trusted-types": "^1.0.6",
    "@types/vscode-windows-registry": "^1.0.0",
    "@types/webpack": "^4.41.25",
    "@types/windows-foreground-love": "^0.3.0",
    "@types/windows-mutex": "^0.4.0",
    "@types/windows-process-tree": "^0.2.0",
    "@types/winreg": "^1.2.30",
    "@types/yauzl": "^2.9.1",
    "@types/yazl": "^2.4.2",
    "@typescript-eslint/eslint-plugin": "3.2.0",
    "@typescript-eslint/parser": "^3.3.0",
    "ansi-colors": "^3.2.3",
    "asar": "^3.0.3",
    "chromium-pickle-js": "^0.2.0",
    "copy-webpack-plugin": "^6.0.3",
    "cson-parser": "^1.3.3",
    "css-loader": "^3.2.0",
    "cssnano": "^4.1.10",
    "debounce": "^1.0.0",
    "deemon": "^1.4.0",
    "electron": "11.2.3",
    "electron-rebuild": "2.0.3",
    "eslint": "6.8.0",
    "eslint-plugin-jsdoc": "^19.1.0",
    "event-stream": "3.3.4",
    "fancy-log": "^1.3.3",
    "fast-plist": "0.1.2",
    "file-loader": "^4.2.0",
    "glob": "^5.0.13",
    "gulp": "^4.0.0",
    "gulp-atom-electron": "^1.30.1",
    "gulp-azure-storage": "^0.11.1",
    "gulp-bom": "^3.0.0",
    "gulp-buffer": "0.0.2",
    "gulp-concat": "^2.6.1",
    "gulp-eslint": "^5.0.0",
    "gulp-filter": "^5.1.0",
    "gulp-flatmap": "^1.0.2",
    "gulp-gunzip": "^1.0.0",
    "gulp-gzip": "^1.4.2",
    "gulp-json-editor": "^2.5.0",
    "gulp-plumber": "^1.2.0",
    "gulp-postcss": "^9.0.0",
    "gulp-remote-retry-src": "^0.6.0",
    "gulp-rename": "^1.2.0",
    "gulp-replace": "^0.5.4",
    "gulp-shell": "^0.6.5",
    "gulp-sourcemaps": "^3.0.0",
    "gulp-tsb": "4.0.5",
    "gulp-untar": "^0.0.7",
    "gulp-vinyl-zip": "^2.1.2",
    "husky": "^0.13.1",
    "innosetup": "6.0.5",
    "is": "^3.1.0",
    "istanbul-lib-coverage": "^3.0.0",
    "istanbul-lib-instrument": "^4.0.0",
    "istanbul-lib-report": "^3.0.0",
    "istanbul-lib-source-maps": "^4.0.0",
    "istanbul-reports": "^3.0.0",
    "jsdom-no-contextify": "^3.1.0",
    "lazy.js": "^0.4.2",
    "merge-options": "^1.0.1",
    "mime": "^1.4.1",
    "minimatch": "^3.0.4",
    "minimist": "^1.2.5",
    "mkdirp": "^1.0.4",
    "mocha": "^8.2.1",
    "mocha-junit-reporter": "^2.0.0",
    "mocha-multi-reporters": "^1.5.1",
    "npm-run-all": "^4.1.5",
    "opn": "^6.0.0",
    "optimist": "0.3.5",
    "p-all": "^1.0.0",
    "playwright": "1.8.0",
    "pump": "^1.0.1",
    "queue": "3.0.6",
    "rcedit": "^1.1.0",
    "request": "^2.85.0",
    "rimraf": "^2.2.8",
    "sinon": "^1.17.2",
    "source-map": "0.6.1",
    "source-map-support": "^0.3.2",
    "style-loader": "^1.0.0",
    "ts-loader": "^6.2.1",
    "tsec": "0.1.3",
    "typescript": "4.2.0-dev.20201207",
    "typescript-formatter": "7.1.0",
    "underscore": "^1.8.2",
    "vinyl": "^2.0.0",
    "vinyl-fs": "^3.0.0",
    "vscode-debugprotocol": "1.45.0-pre.0",
    "vscode-nls-dev": "^3.3.1",
    "vscode-telemetry-extractor": "^1.6.0",
    "webpack": "^4.43.0",
    "webpack-cli": "^3.3.12",
    "webpack-stream": "^5.2.1",
    "xml2js": "^0.4.17",
    "yaserver": "^0.2.0"
  },
  "repository": {
    "type": "git",
    "url": "https://github.com/microsoft/vscode.git"
  },
  "bugs": {
    "url": "https://github.com/microsoft/vscode/issues"
  },
  "optionalDependencies": {
    "vscode-windows-ca-certs": "^0.3.0",
    "vscode-windows-registry": "1.0.3",
    "windows-foreground-love": "0.2.0",
    "windows-mutex": "0.3.0",
    "windows-process-tree": "0.2.4"
  },
  "resolutions": {
    "elliptic": "^6.5.3",
    "nwmatcher": "^1.4.4"
  }
}<|MERGE_RESOLUTION|>--- conflicted
+++ resolved
@@ -1,11 +1,7 @@
 {
   "name": "code-oss-dev",
   "version": "1.54.0",
-<<<<<<< HEAD
   "distro": "95f5b240383cb89b977a843ba09b27b72cfaf667",
-=======
-  "distro": "59d93479b4a5c88173a91fec50e348126e94a818",
->>>>>>> 93da1593
   "author": {
     "name": "Microsoft Corporation"
   },
